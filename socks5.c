--- conflicted
+++ resolved
@@ -88,16 +88,6 @@
 static struct evbuffer *socks5_mkmethods(redsocks_client *client)
 {
 	socks5_client *socks5 = (void*)(client + 1);
-<<<<<<< HEAD
-	int len = sizeof(socks5_method_req) + socks5->do_password;
-	socks5_method_req *req = calloc(1, len);
-
-	req->ver = socks5_ver;
-	req->num_methods = 1 + socks5->do_password;
-	req->methods[0] = socks5_auth_none;
-	if (socks5->do_password)
-		req->methods[1] = socks5_auth_password;
-=======
 	return socks5_mkmethods_plain(socks5->do_password);
 }
 
@@ -105,17 +95,13 @@
 {
 	assert(do_password == 0 || do_password == 1);
 	int len = sizeof(socks5_method_req) + do_password;
-	union {
-		socks5_method_req req;
-		uint8_t raw[len];
-	} u;
-
-	u.req.ver = socks5_ver;
-	u.req.num_methods = 1 + do_password;
-	u.req.methods[0] = socks5_auth_none;
+    socks5_method_req *req = calloc(1, len);
+
+	req->ver = socks5_ver;
+	req->num_methods = 1 + do_password;
+	req->methods[0] = socks5_auth_none;
 	if (do_password)
-		u.req.methods[1] = socks5_auth_password;
->>>>>>> c0d4cede
+		req->methods[1] = socks5_auth_password;
 
 	struct evbuffer *ret = mkevbuffer(req, len);
 	free(req);
