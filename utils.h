--- conflicted
+++ resolved
@@ -29,9 +29,8 @@
 	const typeof( ((type *)0)->member ) *__mptr = (ptr);	\
 	(type *)( (char *)__mptr - offsetof(type,member) );})
 
-<<<<<<< HEAD
 #define free_null(p) if (!(p)) ; else free (p)
-=======
+
 time_t redsocks_time(time_t *t);
 struct bufferevent* red_connect_relay(struct sockaddr_in *addr, evbuffercb writecb, everrorcb errorcb, void *cbarg);
 int red_socket_geterrno(struct bufferevent *buffev);
@@ -47,7 +46,6 @@
 				(what) & EVBUFFER_ERROR ? "EVBUFFER_ERROR" : "0", \
 				(what) & EVBUFFER_TIMEOUT ? "EVBUFFER_TIMEOUT" : "0", \
 				(what) & ~(EVBUFFER_READ|EVBUFFER_WRITE|EVBUFFER_EOF|EVBUFFER_ERROR|EVBUFFER_TIMEOUT)
->>>>>>> c0d4cede
 
 /* vim:set tabstop=4 softtabstop=4 shiftwidth=4: */
 /* vim:set foldmethod=marker foldlevel=32 foldmarker={,}: */
